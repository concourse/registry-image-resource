--- conflicted
+++ resolved
@@ -174,7 +174,6 @@
 	github.com/thales-e-security/pool v0.0.2 // indirect
 	github.com/theupdateframework/go-tuf v0.7.0 // indirect
 	github.com/theupdateframework/notary v0.6.1 // indirect
-<<<<<<< HEAD
 	github.com/titanous/rocacheck v0.0.0-20171023193734-afe73141d399 // indirect
 	github.com/tjfoc/gmsm v1.4.1 // indirect
 	github.com/transparency-dev/merkle v0.0.2 // indirect
@@ -193,19 +192,11 @@
 	golang.org/x/crypto v0.22.0 // indirect
 	golang.org/x/exp v0.0.0-20231108232855-2478ac86f678 // indirect
 	golang.org/x/mod v0.16.0 // indirect
-	golang.org/x/net v0.22.0 // indirect
+	golang.org/x/net v0.23.0 // indirect
 	golang.org/x/oauth2 v0.19.0 // indirect
 	golang.org/x/sync v0.7.0 // indirect
 	golang.org/x/sys v0.19.0 // indirect
 	golang.org/x/term v0.19.0 // indirect
-=======
-	github.com/vbatts/tar-split v0.11.3 // indirect
-	golang.org/x/crypto v0.21.0 // indirect
-	golang.org/x/net v0.23.0 // indirect
-	golang.org/x/sync v0.1.0 // indirect
-	golang.org/x/sys v0.18.0 // indirect
-	golang.org/x/term v0.18.0 // indirect
->>>>>>> 0b172d0b
 	golang.org/x/text v0.14.0 // indirect
 	golang.org/x/time v0.5.0 // indirect
 	golang.org/x/tools v0.19.0 // indirect
